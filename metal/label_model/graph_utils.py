<<<<<<< HEAD
from itertools import product
from itertools import combinations
=======
from itertools import combinations, product

>>>>>>> a543c8ba
import networkx as nx
import numpy as np

def generate_edges(M, clique_size, num_cliques):
    """Given a type of dependency structure to create, returns a list of edges.

    Args:
        M: (int) Number of labeling functions 
        clique_size: (int) Maximum size of clique/block in Sigma matrix
        num_cliques: (int) Number of cliques/blocks 
    Returns:
        edges: (list) List of edge tuples
    """
    
    #Valid Input Structure
    assert M/float(clique_size) >= num_cliques
    
    edges = []
    i = 0
    while (True):
        cluster_lfs = range(i,i+clique_size)
        #edge tuples are size 2
        for comb in combinations(cluster_lfs, 2):
            edges.append(comb)
        
        #created a clique
        num_cliques-=1
        if num_cliques <= 0:   
            return edges

        #move to next LF for new clique
        i+=clique_size

def add_y(M, edges):
    """Given a list of edges, add an edge from each node to Y (m+1).

    Args:
        M: (int) Number of labeling functions 
        clique_size: (int) Maximum size of clique/block in Sigma matrix
        num_cliques: (int) Number of cliques/blocks 
    Returns:
        edges: (list) List of edge tuples
    """
    
    #Valid Input Structure
    assert M/float(clique_size) >= num_cliques
    
    edges = []
    i = 0
    while (True):
        cluster_lfs = range(i,i+clique_size)
        #edge tuples are size 2
        for comb in combinations(cluster_lfs, 2):
            edges.append(comb)
        
        #created a clique
        num_cliques-=1
        if num_cliques <= 0:   
            return edges

        #move to next LF for new clique
        i+=clique_size

class DependenciesGraph(object):
    """Helper data structures for source dependencies graph.

    Also adds an (m+1)th node (index = m) representing Y, which is connected to
    all the other nodes."""

    def __init__(self, m, edges=[]):
        self.m = m
        self.G = nx.Graph()
        for i in range(self.m):
            self.G.add_node(i)
            self.G.add_edge(i, self.m)

        # Optionally add manually-specified set of edges here
        self.G.add_edges_from(edges)

    def draw(self):
        labels = dict([(i, f"$\lambda_{{{i}}}$") for i in range(self.m)])
        labels[self.m] = "$Y$"
        nx.draw(self.G, with_labels=True, node_size=500, labels=labels)


class JunctionTree(object):
    """A data structure for representing a set of m labeling functions with
    cardinality k, and their dependencies, as a junction tree.

    Args:
        m: (int) Number of labeling functions
        k: (int) Cardinality of the classification problem
        t: (int) Number of tasks
        abstains: (bool) Whether to include abstains (0 label)
        deps_graph [optional]: A DependenciesGraph object; must specify either
            this or a set of edges
        edges [optional]: A list of tuples (i,j) representing edges; this will
            be used to create a DependenciesGraph object
        higher_order_cliques: (bool) Set here whether to track the higher-order
            cliques or else just the unary cliques throughout. We set this once
            globally for simplicity and to avoid confusions / mismatches.
    """

    def __init__(
        self,
        m,
        k,
        t=1,
        abstains=True,
        deps_graph=None,
        edges=None,
        higher_order_cliques=True,
    ):
        self.m = m
        self.k = k
        self.t = t
        self.abstains = abstains
        self.k0 = 0 if abstains else 1
        if deps_graph is not None:
            self.deps_graph = deps_graph
        elif edges is not None:
            self.deps_graph = DependenciesGraph(self.m, edges=edges)
        else:
            raise ValueError("Must provide either deps_graph or edges.")
        self.G = self._get_junction_tree()
        self.higher_order_cliques = higher_order_cliques

        # Materialize the mappings from index --> val set once here
        # Observed vars
        self.O_map = [vals for idx, vals in self.iter_observed()]
        self.O_d = len(self.O_map)
        self.O_map_full = [vals for idx, vals in self.iter_observed(offset=0)]
        self.O_d_full = len(self.O_map_full)
        # Hidden vars
        self.H_map = [vals for idx, vals in self.iter_hidden()]
        self.H_d = len(self.H_map)

    def _get_junction_tree(self):
        """Given a set of int nodes i and edges (i,j), returns an nx.Graph
        object G which is a clique tree, where:
            - G.node[i]['members'] contains the set of original nodes in the ith
                maximal clique
            - G[i][j]['members'] contains the set of original nodes in the
                seperator set between maximal cliques i and j
        Note: The clique tree of a graph is a junction tree iff the graph is
        triangulated (chordal); thus this function returns only junction trees!

        Note: This method is currently only implemented for chordal graphs;
        TODO: add a step to triangulate non-chordal graphs.
        """
        # Check if graph is chordal
        # TODO: Add step to triangulate graph if not
        if not nx.is_chordal(self.deps_graph.G):
            raise NotImplementedError("Graph triangulation not implemented.")

        # Create maximal clique graph G2
        # Each node is a maximal clique C_i
        # Let w = |C_i \cap C_j|; C_i, C_j have an edge with weight w if w > 0
        G2 = nx.Graph()
        for i, c in enumerate(nx.chordal_graph_cliques(self.deps_graph.G)):
            G2.add_node(i, members=c)
        for i in G2.nodes:
            for j in G2.nodes:
                S = G2.node[i]["members"].intersection(G2.node[j]["members"])
                w = len(S)
                if w > 0:
                    G2.add_edge(i, j, weight=w, members=S)

        # Return a *maximum* spanning tree of G2
        return nx.algorithms.tree.maximum_spanning_tree(G2)

    def draw(self):
        labels = dict(
            [
                (i, f"{i}: {set(self.G.node[i]['members']) - set([self.m])}")
                for i in self.G.nodes()
            ]
        )
        nx.draw(self.G, with_labels=True, node_size=500, labels=labels)

    def get_members(self, clique_id):
        """Returns the member variable ids of a clique or separator set"""
        if isinstance(clique_id, int):
            return self.G.node[clique_id]["members"]
        else:
            return self.G.edges()[clique_id[0], clique_id[1]]["members"]

    def get_maximal_cliques(self, idxs):
        """Returns the indices of the maximal cliques that the variables with
        indices in idxs are in, or else the empty set"""
        try:
            idxs = set(idxs)
        except Exception as e:
            idxs = set([idxs])
        cids = set()
        for ci in self.G.nodes():
            if idxs.issubset(self.get_members(ci)):
                cids.add(ci)
        return cids

    def iter_vals(self, var_ids, fixed={}, offset=0):
        """Iterator over the possible values of a set of variables, yielding a
        dictionary mapping from variable id to value

        Args:
            - var_ids: A list of variable ids; note that self.m is assumed to
                correspond to Y, which does not take on abstain values
            - fixed: A dictionary mapping from variable id to fixed value
            - offset: Offset to use when iterating over value ranges; set to 1
                if forming minimal set of statistics for generalized cov. matrix
        """
        val_ranges = {}
        for i in var_ids:
            if i in fixed:
                val_ranges[i] = [fixed[i]]

            # If variable is Y, do not iterate over abstain values
            elif i == self.m:
                val_ranges[i] = range(1 + offset, self.k + 1)

            # Else, self.k0 controls whether abstains are included or not
            else:
                val_ranges[i] = range(self.k0 + offset, self.k + 1)

        # Make sure variables and values returned are sorted!
        var_ids = sorted(list(var_ids))
        val_ranges_s = [val_ranges[i] for i in var_ids]
        for vals in product(*val_ranges_s):
            yield dict(zip(var_ids, vals))

    def iter_observed(self, offset=1):
        """Iterates over (i, vals) where i is an index and vals is a dictionary
        mapping from LF indices to values, iterating over all observed values:
            - The m LFs
            - If self.higher_order_cliques=True: also iterates over all maximal
                cliques in the junction tree, *but with Y removed*
        """
        # Unary observed cliques, {\lf_i}
        cliques = [{i} for i in range(self.m)]

        # Optionally, add higher-order observed cliques, which are the maximal
        # cliques (nodes) of the junction tree, minus Y
        if self.higher_order_cliques:
            for ci in self.G.nodes():
                cids = self.get_members(ci) - {self.m}

                # Iterate through the full powerset of observed cliques
                for r in range(2, len(cids) + 1):
                    for cids_ss in combinations(cids, r):
                        cids_ss = set(cids_ss)
                        if cids_ss not in cliques:
                            cliques.append(set(cids_ss))

        # Iterate over the index, minimal set of values as dict
        idx = -1
        for cids in cliques:
            for vals in self.iter_vals(cids, offset=offset):
                idx += 1
                yield idx, vals

    def iter_hidden(self, offset=1):
        """Iterates over (i, vals) where i is an index and vals is a dictionary
        mapping from LF indices to values, iterating over all hidden values:
            - Y
            - All the non-singleton separator sets (which all include Y)

        Note: Currently we *don't* ever add the higher-order cliques.
        """
        # Must include at least Y- now observed \union hidden contains all nodes
        cliques = [{self.m}]

        # Next, add all separator sets (i.e. add all new non-singleton sep sets)
        for i, j in self.G.edges():
            cids = self.get_members((i, j))
            if cids not in cliques:
                cliques.append(set(cids))

        # Iterate over the index, minimal set of values as dict
        idx = -1
        for cids in cliques:
            for vals in self.iter_vals(cids, offset=offset):
                idx += 1
                yield idx, vals

    def observed_maximal_mask(self, offset=1):
        """Returns a binary mask selecting just those observed indices
        corresponding to maximal cliques (nodes) in the junction tree."""
        d = self.O_d if offset == 1 else self.O_d_full
        mask = np.zeros(d)
        for idx, vals in self.iter_observed(offset=offset):
            ci_max = list(self.get_maximal_cliques(vals.keys()))
            assert len(ci_max) == 1
            ci_max = ci_max[0]
            ci_max_members = self.get_members(ci_max)
            if len(vals) + 1 == len(ci_max_members):
                mask[idx] = 1
        return mask

    @property
    def ind_model(self):
        """Returns True if there are only edges between LFs and Y (no LF-LF)
        dependencies"""
        return len(self.deps_graph.G.edges()) - self.m == 0

    @property
    def singleton_sep_sets(self):
        """Returns True if the only separator set is {Y}."""
        for i, j in self.G.edges():
            cids = self.get_members((i, j))
            if len(cids) > 1:
                return False
        return True<|MERGE_RESOLUTION|>--- conflicted
+++ resolved
@@ -1,10 +1,5 @@
-<<<<<<< HEAD
-from itertools import product
-from itertools import combinations
-=======
 from itertools import combinations, product
 
->>>>>>> a543c8ba
 import networkx as nx
 import numpy as np
 
