--- conflicted
+++ resolved
@@ -195,11 +195,7 @@
         )
         return loss_fn
 
-<<<<<<< HEAD
-    def train(self, train_data, dev_data=None, log_writer=None, **kwargs):
-=======
-    def train_model(self, train_data, dev_data=None, **kwargs):
->>>>>>> a39fffb4
+    def train_model(self, train_data, dev_data=None, log_writer=None, **kwargs):
         self.config = recursive_merge_dicts(self.config, kwargs)
 
         # If train_data is provided as a tuple (X, Y), we can make sure Y is in
@@ -222,13 +218,9 @@
         loss_fn = self._get_loss_fn()
 
         # Execute training procedure
-<<<<<<< HEAD
-        self._train(
+        self._train_model(
             train_loader, loss_fn, dev_data=dev_data, log_writer=log_writer
         )
-=======
-        self._train_model(train_loader, loss_fn, dev_data=dev_data)
->>>>>>> a39fffb4
 
     def predict_proba(self, X):
         """Returns a [n, k] tensor of soft (float) predictions."""
